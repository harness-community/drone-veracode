package plugin

import (
	"bytes"
	"context"
	"encoding/base64"
	"encoding/json"
	"fmt"
	"io"
	"log"
	"net/http"
	"net/url"
	"os"
	"os/exec"
	"path/filepath"
	"strings"
	"time"

	"github.com/antfie/veracode-go-hmac-authentication/hmac"
	"github.com/georgeJobs/go-antpathmatcher"
	"github.com/sirupsen/logrus"
)

var makeHMACRequestFunc = makeHMACRequest

const (
	PolicyDidNotPass      = "Did Not Pass"
	PolicyConditionalPass = "Conditional Pass"

	FeatureVeracode         = "veracode"
	FeatureVeracodeResubmit = "veracode_resubmit"
)

type AnalysesResponse struct {
	Embedded struct {
		Analyses []struct {
			AnalysisID string `json:"analysis_id"`
		} `json:"analyses"`
	} `json:"_embedded"`
}

type ResubmitPayload struct {
	Schedule struct {
		Duration struct {
			Length int    `json:"length"`
			Unit   string `json:"unit"`
		} `json:"duration"`
		Now            bool   `json:"now"`
		ScheduleStatus string `json:"schedule_status"`
		StartDate      string `json:"start_date"`
	} `json:"schedule"`
}

type Args struct {
	FeatureType             string `envconfig:"PLUGIN_FEATURE_TYPE" default:"veracode"`
	AppName                 string `envconfig:"PLUGIN_APPLICATION_NAME"`
	Criticality             string `envconfig:"PLUGIN_CRITICALITY"`
	SandboxName             string `envconfig:"PLUGIN_SANDBOX_NAME"`
	Timeout                 int    `envconfig:"PLUGIN_TIMEOUT"`
	CreateProfile           bool   `envconfig:"PLUGIN_CREATE_PROFILE"`
	Teams                   string `envconfig:"PLUGIN_TEAMS"`
	CreateSandbox           bool   `envconfig:"PLUGIN_CREATE_SANDBOX"`
	Debug                   bool   `envconfig:"PLUGIN_DEBUG"`
	UploadIncludesPattern   string `envconfig:"PLUGIN_UPLOAD_INCLUDES_PATTERN"`
	UploadExcludesPattern   string `envconfig:"PLUGIN_UPLOAD_EXCLUDES_PATTERN"`
	ScanIncludesPattern     string `envconfig:"PLUGIN_SCAN_INCLUDES_PATTERN"`
	ScanExcludesPattern     string `envconfig:"PLUGIN_SCAN_EXCLUDES_PATTERN"`
	FileNamePattern         string `envconfig:"PLUGIN_FILE_NAME_PATTERN"`
	ReplacementPattern      string `envconfig:"PLUGIN_REPLACEMENT_PATTERN"`
	ScanAllNonFatalTopLevel bool   `envconfig:"PLUGIN_SCAN_ALL_NON_FATAL_TOP_LEVEL_MODULES"`
	IncludeNewModules       bool   `envconfig:"PLUGIN_INCLUDE_NEW_MODULES"`
	PHost                   string `envconfig:"PLUGIN_P_HOST"`
	PPort                   string `envconfig:"PLUGIN_P_PORT"`
	PUser                   string `envconfig:"PLUGIN_P_USER"`
	PPassword               string `envconfig:"PLUGIN_P_PASSWORD"`
	VID                     string `envconfig:"PLUGIN_VID"`
	VKey                    string `envconfig:"PLUGIN_VKEY"`
	DeleteIncompleteScan    bool   `envconfig:"PLUGIN_DELETE_INCOMPLETE_SCAN"`
	WaitForScan             bool   `envconfig:"PLUGIN_WAIT_FOR_SCAN"`
	TimeoutFailsJob         bool   `envconfig:"PLUGIN_TIMEOUT_FAILS_JOB"`
	CanFailJob              bool   `envconfig:"PLUGIN_CAN_FAIL_JOB"`
	UseProxy                bool   `envconfig:"PLUGIN_USE_PROXY"`
	Version                 string `envconfig:"PLUGIN_VERSION"`
	Level                   string `envconfig:"PLUGIN_LEVEL"`

	// Resubmit-specific
	AnalysisName          string `envconfig:"PLUGIN_ANALYSIS_NAME"`
	MaximumDuration       int    `envconfig:"PLUGIN_MAXIMUM_DURATION" default:"3"`
	FailBuildAsScanFailed bool   `envconfig:"PLUGIN_FAIL_BUILD_AS_SCAN_FAILED" default:"false"`
}

func ValidateInputs(args Args) error {
	if args.AppName == "" {
		return fmt.Errorf("PLUGIN_APPLICATION_NAME is required")
	}
	if args.VID == "" || args.VKey == "" {
		return fmt.Errorf("PLUGIN_VID and PLUGIN_VKEY must be provided")
	}
	if args.UploadIncludesPattern == "" && args.UploadExcludesPattern == "" {
		args.UploadIncludesPattern = "**/*"
	}
	return nil
}

func Exec(ctx context.Context, args Args) error {
	switch args.FeatureType {
	case FeatureVeracode:
		return runVeracodePlugin(ctx, args)
	case FeatureVeracodeResubmit:
		return runVeracodeResubmit(args)
	default:
		return fmt.Errorf("❌ Unknown PLUGIN_FEATURE_TYPE: %s (expected: '%s' or '%s')", args.FeatureType, FeatureVeracode, FeatureVeracodeResubmit)
	}
}

func runVeracodePlugin(ctx context.Context, args Args) error {
	logrus.Infof("🟢 Starting Veracode UploadAndScan")

	if err := ValidateInputs(args); err != nil {
		return fmt.Errorf("input validation failed: %v", err)
	}

	finalFileList, err := resolveUploadFileList(args.UploadIncludesPattern, args.UploadExcludesPattern)
	if err != nil {
		return fmt.Errorf("failed to resolve upload file list: %w", err)
	}

	cmdArgs := buildVeracodeCommandArgs(args, finalFileList)
	maskedArgs := maskSensitiveArgs(cmdArgs)
	logrus.Infof("➡️  Executing: java %s", strings.Join(maskedArgs, " "))

	cmd := exec.CommandContext(ctx, "java", cmdArgs...)
	cmd.Stdout = os.Stdout
	cmd.Stderr = os.Stderr
	cmd.Env = os.Environ()

	err = runJavaCommandWithTimeout(cmd, args)
	if err != nil {
		return err
	}

	if args.WaitForScan {
		return waitForScanCompletion(ctx, args)
	}

	return nil
}

func maskSensitiveArgs(args []string) []string {
	masked := make([]string, len(args))
	copy(masked, args)
	for i := 0; i < len(masked)-1; i++ {
		if masked[i] == "-vkey" || masked[i] == "-vid" || masked[i] == "-ppassword" {
			masked[i+1] = "****"
		}
	}
	return masked
}

func buildVeracodeCommandArgs(args Args, fileList string) []string {
	cmdArgs := []string{
		"-jar", "/opt/veracode/api-wrapper.jar",
		"-action", "UploadAndScan",
		"-appname", args.AppName,
		"-filepath", fileList,
		"-version", args.Version,
		"-vid", args.VID,
		"-vkey", args.VKey,
	}

	optional := []struct {
		flag  string
		value string
	}{
		{"-criticality", args.Criticality},
		{"-sandboxname", args.SandboxName},
		{"-teams", args.Teams},
		{"-pattern", args.FileNamePattern},
		{"-replacement", args.ReplacementPattern},
		{"-exclude", args.ScanExcludesPattern},
		{"-include", args.ScanIncludesPattern},
		{"-phost", args.PHost},
		{"-pport", args.PPort},
		{"-puser", args.PUser},
		{"-ppassword", args.PPassword},
	}

	for _, opt := range optional {
		if opt.value != "" {
			cmdArgs = append(cmdArgs, opt.flag, opt.value)
		}
	}

	flags := []struct {
		flag string
		cond bool
	}{
		{"-createprofile", args.CreateProfile},
		{"-createsandbox", args.CreateSandbox},
		{"-debug", args.Debug},
		{"-scanallnonfataltoplevelmodules", args.ScanAllNonFatalTopLevel},
		{"-includenewmodules", args.IncludeNewModules},
		{"-deleteincompletescan", args.DeleteIncompleteScan},
	}

	for _, f := range flags {
		if f.cond {
			cmdArgs = append(cmdArgs, f.flag, "true")
		}
	}

	return cmdArgs
}

func runJavaCommandWithTimeout(cmd *exec.Cmd, args Args) error {
	done := make(chan error, 1)
	go func() {
		done <- cmd.Run()
	}()

	if args.Timeout > 0 {
		select {
		case err := <-done:
			return handleResult(err, args)
		case <-time.After(time.Duration(args.Timeout) * time.Minute):
			if args.TimeoutFailsJob {
				return fmt.Errorf("❌ UploadAndScan timed out after %d minutes", args.Timeout)
			}
			logrus.Warnf("⚠️ UploadAndScan timed out after %d minutes, job not marked as failed", args.Timeout)
			return nil
		}
	} else {
		return handleResult(<-done, args)
	}
}

func resolveUploadFileList(includes, excludes string) (string, error) {
	workspace := os.Getenv("DRONE_WORKSPACE")
	if workspace == "" {
		var err error
		workspace, err = os.Getwd()
		if err != nil {
			return "", fmt.Errorf("could not determine workspace: %w", err)
		}
	}

	matches, err := getAntMatchedFiles(workspace, includes, excludes)
	if err != nil {
		return "", fmt.Errorf("failed to match files: %w", err)
	}

	if len(matches) == 0 {
		return "", fmt.Errorf("no files matched for upload")
	}

	return strings.Join(matches, ","), nil
}

func getAntMatchedFiles(root, includePatterns, excludePatterns string) ([]string, error) {
	var results []string
	includes := splitPatterns(includePatterns)
	excludes := splitPatterns(excludePatterns)

	matcher := antpathmatcher.NewAntPathMatcher()

	err := filepath.WalkDir(root, func(path string, d os.DirEntry, err error) error {
		if err != nil {
			return err
		}
		if d.IsDir() {
			return nil
		}

		// Get path relative to root for matching
		relPath, err := filepath.Rel(root, path)
		if err != nil {
			return err
		}
		relPath = filepath.ToSlash(relPath) // normalize for matcher

		// Check inclusion
		included := false
		for _, pat := range includes {
			if matcher.Match(pat, relPath) {
				included = true
				break
			}
		}
		if !included {
			return nil
		}

		// Check exclusion
		for _, pat := range excludes {
			if matcher.Match(pat, relPath) {
				return nil
			}
		}

		results = append(results, filepath.Join(root, relPath))
		return nil
	})

	return results, err
}

func splitPatterns(patterns string) []string {
	var result []string
	for _, p := range strings.Split(patterns, ",") {
		if trimmed := strings.TrimSpace(p); trimmed != "" {
			result = append(result, trimmed)
		}
	}
	return result
}

func handleResult(err error, args Args) error {
	if err != nil {
		if exitError, ok := err.(*exec.ExitError); ok {
			output := string(exitError.Stderr)

			// Check if version already exists
			if strings.Contains(output, "already exists") {
				logrus.Warnf("⚠️ The version '%s' already exists on Veracode. Please delete the existing version or use a new version string.", args.Version)
			} else {
				logrus.Errorf("❌ UploadAndScan failed with error: %s", output)
			}
		} else {
			logrus.Errorf("❌ UploadAndScan failed: %v (job not marked as failed)", err)
		}

		if args.CanFailJob {
			return fmt.Errorf("❌ UploadAndScan failed: %w", err)
		}
	} else {
		logrus.Info("✅ UploadAndScan completed successfully")
	}
	return nil
}

func waitForScanCompletion(ctx context.Context, args Args) error {
	logrus.Info("⏳ Waiting for scan to complete...")

	timeout := time.After(time.Duration(args.Timeout) * time.Minute)
	ticker := time.NewTicker(1 * time.Minute)
	defer ticker.Stop()

	for {
		select {
		case <-timeout:
			if args.TimeoutFailsJob {
				return fmt.Errorf("❌ Scan polling timed out after %d minutes", args.Timeout)
			}
			logrus.Warn("⚠️ Scan polling timed out, but job not marked as failed")
			return nil

		case <-ticker.C:
			logrus.Info("🔁 Checking scan status...")

			published, policyStatus, err := isScanPublished(ctx, args)
			if err != nil {
				logrus.Warnf("⚠️ Failed to check scan status: %v", err)
				continue
			}
			if !published {
				continue
			}

			logrus.Infof("✅ Scan completed and published! Policy compliance status: %s", policyStatus)

			if args.CanFailJob {
				if policyStatus == "Did Not Pass" || policyStatus == "Conditional Pass" {
					return fmt.Errorf("❌ Policy evaluation returned %s. Marking build as Failed", policyStatus)
				}
			}

			return nil
		}
	}
}

func isScanPublished(ctx context.Context, args Args) (bool, string, error) {
	appID, err := getAppID(ctx, args)
	if err != nil {
		return false, "", err
	}

	statusArgs := []string{
		"-jar", "/opt/veracode/api-wrapper.jar",
		"-action", "GetBuildInfo",
		"-appid", appID,
		"-vid", args.VID,
		"-vkey", args.VKey,
	}
	if args.SandboxName != "" {
		statusArgs = append(statusArgs, "-sandboxname", args.SandboxName)
	}

	masked := maskSensitiveArgs(statusArgs)
	logrus.Infof("➡️  Checking build info with: java %s", strings.Join(masked, " "))

	cmd := exec.CommandContext(ctx, "java", statusArgs...)
	output, err := cmd.CombinedOutput()
	outputStr := string(output)
	logrus.Infof("🔍 CLI raw output:\n%s", outputStr)

	if err != nil {
		return false, "", fmt.Errorf("failed to check build info: %w", err)
	}

	isPublished := strings.Contains(outputStr, "published") || strings.Contains(outputStr, "Results Ready")
	policyStatus := extractPolicyComplianceStatus(outputStr)

	return isPublished, policyStatus, nil
}

func getAppID(ctx context.Context, args Args) (string, error) {
	appListArgs := []string{
		"-jar", "/opt/veracode/api-wrapper.jar",
		"-action", "GetAppList",
		"-vid", args.VID,
		"-vkey", args.VKey,
	}

	masked := maskSensitiveArgs(appListArgs)
	logrus.Infof("➡️  Fetching App ID with: java %s", strings.Join(masked, " "))

	cmd := exec.CommandContext(ctx, "java", appListArgs...)
	output, err := cmd.CombinedOutput()
	outputStr := string(output)
	logrus.Infof("🔍 AppList raw output:\n%s", outputStr)

	if err != nil {
		return "", fmt.Errorf("failed to get app list: %w", err)
	}

	appID := extractAppID(outputStr, args.AppName)
	if appID == "" {
		return "", fmt.Errorf("app name '%s' not found in app list", args.AppName)
	}

<<<<<<< HEAD
	logrus.Info("✅ Policy evaluation passed")
	return nil
}

func runVeracodeResubmit(args Args) error {
	logrus.Infof("🟢 Starting Veracode Resubmit")
	if args.AnalysisName == "" || args.VID == "" || args.VKey == "" {
		return fmt.Errorf("missing required env: PLUGIN_ANALYSIS_NAME, PLUGIN_VID, PLUGIN_VKEY")
	}

	analysisID, err := fetchAnalysisID(args)
	if err != nil {
		return fmt.Errorf("error fetching analysis ID: %v", err)
	}
	log.Printf("✅ Fetched Analysis ID: %s", analysisID)

	payload := buildResubmitPayload(args.MaximumDuration)

	if err := resubmitAnalysis(args, analysisID, payload); err != nil {
		if args.FailBuildAsScanFailed {
			return fmt.Errorf("❌ Resubmit failed and failBuildAsScanFailed is enabled: %v", err)
		}
		log.Printf("❌ Resubmit failed: %v", err)
	} else {
		log.Println("✅ Resubmit Successful!")
	}
	return nil
}

func fetchAnalysisID(args Args) (string, error) {
	apiURL := fmt.Sprintf("https://api.veracode.com/was/configservice/v1/analyses?name=%s", url.QueryEscape(args.AnalysisName))
	respBody, status, err := makeHMACRequestFunc(args.VID, args.VKey, apiURL, http.MethodGet, nil, args)
	if err != nil {
		return "", fmt.Errorf("API request failed: %v", err)
	}
	if status != 200 {
		return "", fmt.Errorf("failed to fetch analysis (status %d): %s", status, respBody)
	}

	var resp AnalysesResponse
	if err := json.Unmarshal([]byte(respBody), &resp); err != nil {
		return "", fmt.Errorf("failed to parse analysis response: %v", err)
	}
	if len(resp.Embedded.Analyses) == 0 {
		return "", fmt.Errorf("no analysis found with name: %s", args.AnalysisName)
	}
	return resp.Embedded.Analyses[0].AnalysisID, nil
}

func buildResubmitPayload(maxDuration int) []byte {
	startTime := time.Now().Format(time.RFC3339)
	payload := ResubmitPayload{}
	payload.Schedule.Duration.Length = maxDuration
	payload.Schedule.Duration.Unit = "DAY"
	payload.Schedule.Now = false
	payload.Schedule.ScheduleStatus = "ACTIVE"
	payload.Schedule.StartDate = startTime

	jsonData, err := json.Marshal(payload)
	if err != nil {
		log.Fatalf("❌ Failed to marshal payload: %v", err)
	}
	return jsonData
}

func resubmitAnalysis(args Args, analysisID string, payload []byte) error {
	apiURL := fmt.Sprintf("https://api.veracode.com/was/configservice/v1/analyses/%s?method=PATCH", analysisID)
	respBody, status, err := makeHMACRequestFunc(args.VID, args.VKey, apiURL, http.MethodPut, bytes.NewBuffer(payload), args)
	if err != nil {
		return fmt.Errorf("API request failed: %v", err)
	}
	log.Printf("Status: %d", status)

	if status == 204 {
		log.Println("✅ Resubmit successful (204 No Content)")
		return nil
	}

	log.Printf("❌ Response Body (error case): %s", respBody)
	return fmt.Errorf("resubmit failed (status %d): %s", status, respBody)
}

func makeHMACRequest(apiID, apiKey, apiURL, method string, bodyBuffer *bytes.Buffer, args Args) (string, int, error) {
	parsedURL, err := url.Parse(apiURL)
	if err != nil {
		return "", 0, fmt.Errorf("failed to parse URL: %v", err)
	}

	var body io.Reader
	if bodyBuffer != nil {
		body = bodyBuffer
	} else {
		body = http.NoBody
	}

	req, err := http.NewRequest(method, parsedURL.String(), body)
	if err != nil {
		return "", 0, fmt.Errorf("failed to create request: %v", err)
	}

	authHeader, err := hmac.CalculateAuthorizationHeader(parsedURL, method, apiID, apiKey)
	if err != nil {
		return "", 0, fmt.Errorf("failed to calculate HMAC header: %v", err)
	}
	req.Header.Add("Authorization", authHeader)
	if method == http.MethodPut {
		req.Header.Set("Content-Type", "application/json")
	}

	client := &http.Client{}

	if args.UseProxy {
		proxyURL := fmt.Sprintf("http://%s:%s", args.PHost, args.PPort)
		parsedProxyURL, err := url.Parse(proxyURL)
		if err != nil {
			return "", 0, fmt.Errorf("failed to parse proxy URL: %v", err)
		}

		transport := &http.Transport{
			Proxy: http.ProxyURL(parsedProxyURL),
		}

		// Add proxy authentication if provided
		if args.PUser != "" && args.PPassword != "" {
			transport.ProxyConnectHeader = http.Header{}
			transport.ProxyConnectHeader.Set("Proxy-Authorization",
				"Basic "+basicAuth(args.PUser, args.PPassword))
		}

		client.Transport = transport
	}

	resp, err := client.Do(req)
	if err != nil {
		return "", 0, fmt.Errorf("request failed: %v", err)
	}
	defer resp.Body.Close()

	respBytes, err := io.ReadAll(resp.Body)
	if err != nil {
		return "", resp.StatusCode, fmt.Errorf("failed to read response body: %v", err)
	}
	return string(respBytes), resp.StatusCode, nil
}

func basicAuth(username, password string) string {
	auth := username + ":" + password
	return base64.StdEncoding.EncodeToString([]byte(auth))
=======
	logrus.Infof("✅ Found App ID for '%s': %s", args.AppName, appID)
	return appID, nil
}

func extractAppID(xmlStr, appName string) string {
	// Look for <app app_id="xxx" app_name="yyy" />
	appTag := `<app `
	idKey := `app_id="`

	entries := strings.Split(xmlStr, appTag)
	for _, entry := range entries {
		if strings.Contains(entry, `app_name="`+appName+`"`) {
			// Find app_id
			idStart := strings.Index(entry, idKey)
			if idStart == -1 {
				continue
			}
			idStart += len(idKey)
			idEnd := strings.Index(entry[idStart:], `"`)
			if idEnd == -1 {
				continue
			}
			return entry[idStart : idStart+idEnd]
		}
	}
	return ""
}

func extractPolicyComplianceStatus(xmlStr string) string {
	start := strings.Index(xmlStr, `policy_compliance_status="`)
	if start == -1 {
		return ""
	}
	start += len(`policy_compliance_status="`)
	end := strings.Index(xmlStr[start:], `"`)
	if end == -1 {
		return ""
	}
	return xmlStr[start : start+end]
>>>>>>> e6c1777b
}<|MERGE_RESOLUTION|>--- conflicted
+++ resolved
@@ -439,9 +439,45 @@
 		return "", fmt.Errorf("app name '%s' not found in app list", args.AppName)
 	}
 
-<<<<<<< HEAD
-	logrus.Info("✅ Policy evaluation passed")
-	return nil
+	logrus.Infof("✅ Found App ID for '%s': %s", args.AppName, appID)
+	return appID, nil
+}
+
+func extractAppID(xmlStr, appName string) string {
+	// Look for <app app_id="xxx" app_name="yyy" />
+	appTag := `<app `
+	idKey := `app_id="`
+
+	entries := strings.Split(xmlStr, appTag)
+	for _, entry := range entries {
+		if strings.Contains(entry, `app_name="`+appName+`"`) {
+			// Find app_id
+			idStart := strings.Index(entry, idKey)
+			if idStart == -1 {
+				continue
+			}
+			idStart += len(idKey)
+			idEnd := strings.Index(entry[idStart:], `"`)
+			if idEnd == -1 {
+				continue
+			}
+			return entry[idStart : idStart+idEnd]
+		}
+	}
+	return ""
+}
+
+func extractPolicyComplianceStatus(xmlStr string) string {
+	start := strings.Index(xmlStr, `policy_compliance_status="`)
+	if start == -1 {
+		return ""
+	}
+	start += len(`policy_compliance_status="`)
+	end := strings.Index(xmlStr[start:], `"`)
+	if end == -1 {
+		return ""
+	}
+	return xmlStr[start : start+end]
 }
 
 func runVeracodeResubmit(args Args) error {
@@ -588,45 +624,4 @@
 func basicAuth(username, password string) string {
 	auth := username + ":" + password
 	return base64.StdEncoding.EncodeToString([]byte(auth))
-=======
-	logrus.Infof("✅ Found App ID for '%s': %s", args.AppName, appID)
-	return appID, nil
-}
-
-func extractAppID(xmlStr, appName string) string {
-	// Look for <app app_id="xxx" app_name="yyy" />
-	appTag := `<app `
-	idKey := `app_id="`
-
-	entries := strings.Split(xmlStr, appTag)
-	for _, entry := range entries {
-		if strings.Contains(entry, `app_name="`+appName+`"`) {
-			// Find app_id
-			idStart := strings.Index(entry, idKey)
-			if idStart == -1 {
-				continue
-			}
-			idStart += len(idKey)
-			idEnd := strings.Index(entry[idStart:], `"`)
-			if idEnd == -1 {
-				continue
-			}
-			return entry[idStart : idStart+idEnd]
-		}
-	}
-	return ""
-}
-
-func extractPolicyComplianceStatus(xmlStr string) string {
-	start := strings.Index(xmlStr, `policy_compliance_status="`)
-	if start == -1 {
-		return ""
-	}
-	start += len(`policy_compliance_status="`)
-	end := strings.Index(xmlStr[start:], `"`)
-	if end == -1 {
-		return ""
-	}
-	return xmlStr[start : start+end]
->>>>>>> e6c1777b
 }